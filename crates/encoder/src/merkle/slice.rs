--- conflicted
+++ resolved
@@ -13,19 +13,10 @@
 pub struct EncodedSliceMerkle {
     // index: 0, 1, ...,
     // BLOB_ROW_ENCODED
-<<<<<<< HEAD
-    //row: Vec<Bytes32>, // BLOB_COL_N
     root: [Bytes32; COSET_N],
     proof: Vec<Bytes32>,
     leaf_index: usize,
     leaf: Bytes32,
-=======
-    pub row: Vec<Bytes32>, // BLOB_COL_N
-    pub root: [Bytes32; COSET_N],
-    pub proof: Vec<Bytes32>,
-    pub leaf_index: usize,
-    pub leaf: Bytes32,
->>>>>>> 92ce20f8
 }
 
 impl PartialEq for EncodedSliceMerkle {
