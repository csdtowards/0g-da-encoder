--- conflicted
+++ resolved
@@ -15,13 +15,9 @@
 pub use encoder::encoder_server::EncoderServer;
 use encoder::{encoder_server::Encoder, EncodeBlobReply, EncodeBlobRequest};
 
-<<<<<<< HEAD
 use amt::{
-    ec_algebra::CanonicalSerialize, EncoderParams, PowerTau, VerifierParams,
+    ec_algebra::{CurveGroup, CanonicalSerialize}, EncoderParams, PowerTau, VerifierParams,
 };
-=======
-use amt::{ec_algebra::{CanonicalSerialize, CurveGroup}, EncoderParams, PowerTau};
->>>>>>> 92ce20f8
 use zg_encoder::{
     constants::{
         Scalar, BLOB_COL_LOG, BLOB_ROW_ENCODED, BLOB_ROW_LOG, COSET_N, PE,
@@ -112,27 +108,21 @@
     }
 }
 
-<<<<<<< HEAD
 #[cfg(test)]
 impl SignerService {
     pub fn deserialize_reply(
         &self, reply: EncodeBlobReply, encoded_data: &EncodedBlob,
     ) {
         use amt::ec_algebra::CanonicalDeserialize;
-=======
-    #[cfg(test)]
-    pub fn deserialize_reply(&self, reply: EncodeBlobReply, data: &[u8]) {
-        use amt::ec_algebra::{AffineRepr, CanonicalDeserialize};
-        use ark_bn254::{Fq, G1Affine};
->>>>>>> 92ce20f8
         use zg_encoder::constants::G1Curve;
+        use ark_bn254::{Fq, G1Affine, G1Projective};
         // deserialize
 
-        let erasure_commitment = {
+        let erasure_commitment: G1Projective = {
             let mut raw_commitment = &*reply.erasure_commitment;
             let x = Fq::deserialize_uncompressed(&mut raw_commitment).unwrap();
             let y = Fq::deserialize_uncompressed(&mut raw_commitment).unwrap();
-            G1Affine::new(x, y).into_group()
+            G1Affine::new(x, y).into()
         };
 
         let storage_root =
@@ -184,11 +174,6 @@
     static SIGNER_SERVICE: Lazy<SignerService> =
         Lazy::new(|| SignerService::new(PARAM_DIR));
 
-<<<<<<< HEAD
-    #[test_case(0 => Ok(()); "zero sized data")]
-=======
-    use crate::EncoderService;
->>>>>>> 92ce20f8
     #[test_case(1 => Ok(()); "one sized data")]
     #[test_case(1234 => Ok(()); "normal sized data")]
     #[test_case(MAX_BLOB_SIZE => Ok(()); "exact sized data")]
